--- conflicted
+++ resolved
@@ -139,17 +139,13 @@
 block :: PMonad m => TextileParser m Block
 block = choice blockParsers <?> "block"
 
-<<<<<<< HEAD
-codeBlock :: PMonad m => TextileParser m Block
-=======
-commentBlock :: Parser [Char] ParserState Block
+commentBlock :: PMonad m => TextileParser m Block
 commentBlock = try $ do
   string "###."
   manyTill anyLine blanklines
   return Null
 
-codeBlock :: Parser [Char] ParserState Block
->>>>>>> 1b68dc34
+codeBlock :: PMonad m => TextileParser m Block
 codeBlock = codeBlockBc <|> codeBlockPre
 
 codeBlockBc :: PMonad m => TextileParser m Block
